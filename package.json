--- conflicted
+++ resolved
@@ -45,13 +45,8 @@
     "mocha-lcov-reporter": "^1.3.0",
     "nyc": "^14.1.1",
     "release-it": "^12.3.3",
-<<<<<<< HEAD
-    "sleep-promise": "^2.0.0",
+    "sleep-promise": "^8.0.1",
     "standard": "^13.1.0"
-=======
-    "sleep-promise": "^8.0.1",
-    "standard": "^12.0.1"
->>>>>>> ecbaeae7
   },
   "standard": {
     "env": {
